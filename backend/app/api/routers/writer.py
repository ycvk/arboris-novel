--- conflicted
+++ resolved
@@ -249,14 +249,9 @@
             cleaned = remove_think_tags(response)
             normalized = unwrap_markdown_json(cleaned)
             try:
-<<<<<<< HEAD
                 parsed = json.loads(normalized)
                 parsed.setdefault("status", "success")
                 return parsed
-            except json.JSONDecodeError:
-                return {"content": normalized, "status": "success"}
-=======
-                return json.loads(normalized)
             except json.JSONDecodeError as parse_err:
                 logger.warning(
                     "项目 %s 第 %s 章第 %s 个版本 JSON 解析失败，将原始内容作为纯文本处理: %s",
@@ -265,10 +260,9 @@
                     idx + 1,
                     parse_err,
                 )
-                return {"content": normalized}
+                return {"content": normalized, "status": "success"}
         except HTTPException:
             raise
->>>>>>> 774e67cd
         except Exception as exc:
             logger.exception(
                 "项目 %s 生成第 %s 章第 %s 个版本时发生异常: %s",
@@ -277,18 +271,11 @@
                 idx + 1,
                 exc,
             )
-<<<<<<< HEAD
             return {
                 "content": f"生成失败: {exc}",
                 "status": "failed",
                 "error": str(exc),
             }
-=======
-            raise HTTPException(
-                status_code=500,
-                detail=f"生成章节第 {idx + 1} 个版本时失败: {str(exc)[:200]}"
-            )
->>>>>>> 774e67cd
 
     version_count = await _resolve_version_count(session)
     logger.info(
